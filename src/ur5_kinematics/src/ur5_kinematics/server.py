# TODO: Implement better trajectory duration handling (trajectory duration dichotomic search ?)
# TODO: Verify check_acceleration method
# TODO: Implement joint mask/unmask services
import rospy
import dynamic_reconfigure.server
from ur5_kinematics.cfg import PlacoRosConfig

import numpy as np
from collections.abc import Iterable
import placo
import pinocchio as pin
from placo_utils.visualization import robot_viz, frame_viz, robot_frame_viz
from placo_utils.tf import tf as ptf

from sensor_msgs.msg import JointState
from geometry_msgs.msg import PoseStamped, TransformStamped
from trajectory_msgs.msg import JointTrajectory, JointTrajectoryPoint
from std_msgs.msg import Header

from ur5_kinematics.msg import URGoToAction, URGoToFeedback, URGoToResult, URGoToGoal
from ur5_kinematics.trajectory import Trajectory
from ur5_kinematics.srv import ListJoints, ListJointsResponse, SetActiveJoints,\
    SetActiveJointsResponse, UnmaskJoints, MaskJoints, \
    UnmaskJointsResponse, MaskJointsResponse, \
    CheckCollisions, CheckCollisionsResponse

import actionlib
import tf2_ros as tf2
import tf2_geometry_msgs
import rospkg

import re, sys, time
from threading import Lock, Condition


UNMASKED_JOINT_NAMES=[
    'shoulder_pan_joint',
    'shoulder_lift_joint',
    'elbow_joint',
    'wrist_1_joint',
    'wrist_2_joint',
    'wrist_3_joint'
]


def parse_ros_packages(urdf: str) -> str:
    if not urdf:
        raise TypeError(f"parse_ros_packages: URDF missing")
    
    rospack = rospkg.RosPack()
    
    packages = re.finditer(r"package:\/\/([^\/]+)([^\"]+)", urdf)
    for package in packages:
        path = rospack.get_path(package.group(1))
        urdf = urdf.replace(package.group(0), f'{path}/{package.group(2)}')
        
    return urdf

def continuous_to_fixed(urdf: str) -> str:
    if not urdf:
        raise TypeError(f"parse_ros_packages: URDF missing")
    return urdf.replace('continuous', 'fixed')
    

class MissingParameterError(ValueError):
    pass

class IKError(RuntimeError):
    pass

class KinematicsServer():
    def __init__(self):
        self.seq = 0
        self.robot_lock = Lock()
        self.state_received_cond = Condition(self.robot_lock)
        urdf = rospy.get_param('/robot_description')
        if not urdf:
            rospy.signal_shutdown()
            raise MissingParameterError("Missing /robot_description parameter, did you publish your robot's description ?")

        urdf = parse_ros_packages(urdf)
        urdf = continuous_to_fixed(urdf)
        
        visualize = rospy.get_param('~visualize', False)
        
        self.prefix = rospy.get_param('~link_prefix', '')
        self.base_frame = rospy.get_param('~base_frame', 'base_link')
        self.effector_frame = self.prefix + rospy.get_param('~effector_frame', 'ee_link')
        
        joint_states = rospy.get_param('~joint_state_topic', '/joint_states')
        
        self.frequency = rospy.get_param('~dt', 100.)
        self.conservative_duration = rospy.get_param('~conservative_duration', 20.0) # In seconds
        self.max_eff_acceleration = rospy.get_param('~max_eff_acceleration', 1.0) # In m.s^-2
        self.max_dof_acceleration = rospy.get_param('~max_dof_acceleration', np.pi * 2) # In rad.s^-2
        self.max_search_iter = rospy.get_param('~max_search_iter', 15) # In iterations
        self_collide = rospy.get_param('~self_collide', False)
        
        pairs = rospy.get_param('~collision_pairs', '')
        self.robot = placo.RobotWrapper('', 0, urdf)
        if pairs:
            self.robot.load_collision_pairs(pairs)
        
        self.n_joints = len(self.robot.joint_names())
        rospy.loginfo(f'Joint names : {list(self.robot.joint_names())}')
        rospy.loginfo(f'number of joints : {len(self.robot.joint_names())}')
        
        self.solver = placo.KinematicsSolver(self.robot)
        self.active_joints = [self.prefix + name for name in UNMASKED_JOINT_NAMES]
        self.masked_joints = [joint for joint in self.robot.joint_names() if not joint.startswith(self.prefix)]
        for joint in self.masked_joints:
            self.solver.mask_dof(joint)
                
        self.solver.mask_fbase(True)
        self.solver.enable_velocity_limits(True)
        self.solver.enable_joint_limits(True)
        
        if self_collide:
            # Adds the constraint to the solver
            collisions_constraint = self.solver.add_avoid_self_collisions_constraint()
            # Margin to avoid self collisions
            collisions_constraint.self_collisions_margin = 0.01 # 1cm

            # Distance where the constraint starts being active in the solver
            # (to avoid extra computations for parts that are far away)
            collisions_constraint.self_collisions_trigger = 0.05 # 5cm
                
        dt = 1. / self.frequency
        self.solver.dt = dt
        
        self.tf2_buffer = tf2.Buffer(rospy.Duration(20.0))
        self.tf2_listener = tf2.TransformListener(self.tf2_buffer)
        
        self.kinematics_server = actionlib.SimpleActionServer('~goal_pose', URGoToAction, self.execute_goal, auto_start=False)
        self.result = URGoToResult()
        self.feedback = URGoToFeedback()
    
        self.state_sub = rospy.Subscriber(joint_states, JointState, self.joint_state_callback)
        
        self.list_joints_srv = rospy.Service('~list_joints', ListJoints, self.list_joints)
        self.list_joints_srv = rospy.Service('~list_active_joints', ListJoints, self.list_active_joints)
        self.check_collisions_srv = rospy.Service('~check_collisions', CheckCollisions, self.check_collisions)
        self.set_active_joints_srv = rospy.Service('~set_active_joints', SetActiveJoints, self.set_active_joints)
        self.mask_joints_srv = rospy.Service('~mask_joints', MaskJoints, self.mask_joints)
        self.unmask_joints_srv = rospy.Service('~unmask_joints', UnmaskJoints, self.unmask_joints)
            
        self.reconfigure_server = dynamic_reconfigure.server.Server(PlacoRosConfig, self.reconfigure)
            
        self.joint_state = None

        self.T_world_target = np.zeros((4,4), dtype=np.float32)
        self.effector_task = self.solver.add_frame_task(self.effector_frame, self.T_world_target)
        self.effector_task.configure("effector", "soft", 1., 1.)
        
        if visualize:
            self.viz = robot_viz(self.robot, "UR5")
            self.visualization_timer = rospy.Timer(rospy.Duration(1/60), self.visualization_callback)
        
        self.kinematics_server.start()


    def execute_goal(self, goal: URGoToGoal):
        success = URGoToResult.FAILED
        joint_trajectory = JointTrajectory()
        joint_trajectory.joint_names = self.active_joints
        joint_trajectory.header = Header(self.seq, goal.target_pose.header.stamp, '')
        
        rospy.logdebug(f'Received goal...')
        with self.state_received_cond:
            self.state_received_cond.wait_for(self.is_state_valid)
            self.set_robot_q(self.joint_state)
            
        dt = 1. / self.frequency
        goal_duration = goal.duration.to_sec()
        start_pose = self.robot.get_T_world_frame(self.effector_frame)
        self.T_world_target = self.pose_to_matrix(goal.target_pose)
            
        rospy.logdebug(f"Starting goal : {goal}")
        t = 0.
        start = time.monotonic()
        with self.robot_lock:
            if goal_duration > 0:
                ee_trajectory = Trajectory(start_pose, self.T_world_target, goal_duration)
                target_frames = self.precompute_trajectory_frames(ee_trajectory, dt)
                try:
                    reached = self.solve_with_targets(joint_trajectory, target_frames, dt, start, goal.timeout)
                    if reached:
                        success = URGoToResult.SUCCEEDED
                except IKError:
                    rospy.logerr(f'Failed to solve IK')
                    return
            else:
                current_trajectory = JointTrajectory(joint_trajectory.header, self.active_joints, [])
                next_trajectory = JointTrajectory(joint_trajectory.header, self.active_joints, [])
                try:
                    current_valid = False
                    
                    min_duration = 0.
                    max_duration = self.conservative_duration
                    for _ in range(self.max_search_iter):
                        current_duration = (max_duration + min_duration) / 2.
                        ee_trajectory = Trajectory(start_pose, self.T_world_target, current_duration)
                        target_frames = self.precompute_trajectory_frames(ee_trajectory, dt)
                        valid_accel = self.check_eff_accelerations(target_frames, dt)
                        
                        if valid_accel:
                            q = self.robot.state.q.copy()
                            reached = self.solve_with_targets(next_trajectory, target_frames, dt, start, goal.timeout)
                            # Reset robot model state after exploration
                            self.robot.state.q = q
                            self.robot.update_kinematics()
                            
                            if reached and self.check_dof_accelerations(next_trajectory, dt):
                                # Swap pointers
                                tmp = next_trajectory
                                next_trajectory = current_trajectory
                                current_trajectory = tmp
                                max_duration = current_duration
                                current_valid = True
                            else:
                                min_duration = current_duration
                            next_trajectory.points.clear()
                        else:
                            min_duration = current_duration
                    
                    if current_valid:
                        success = URGoToResult.SUCCEEDED
                        joint_trajectory = current_trajectory
                        
                except IKError:
                    rospy.logerr(f'Failed to solve IK')
                    return
                except TimeoutError:
                    joint_trajectory = current_trajectory
        rospy.logdebug(f'Success ? {success == URGoToResult.SUCCEEDED}, {success}')
        self.result.state = success
        self.result.trajectory = joint_trajectory
        self.kinematics_server.set_succeeded(self.result)
            

    def joint_state_callback(self, state: JointState) -> None:
        with self.state_received_cond:
<<<<<<< HEAD
            self.joint_state = zip(state.name, state.position, state.velocity, state.effort)
=======
            self.joint_state = zip(state.name, state.position)
>>>>>>> c0cac8d2
            self.state_received_cond.notify()


    def solve_with_targets(self, trajectory, target_frames, dt, start, timeout, update_model = True) -> bool:
        t = 0.
        for target_frame in target_frames:
            t += dt
            if (time.monotonic() - start) >= timeout:
                raise TimeoutError("Solver timeout")
            if self.kinematics_server.is_preempt_requested():
                self.handle_preempt()
                return False
            if not self.solve(target_frame, update_model):
                raise IKError("Solver failed")
            q = self.get_robot_q(self.active_joints)
            point = JointTrajectoryPoint()
            point.positions = q
            point.time_from_start = rospy.Duration.from_sec(t)
            
            trajectory.points.append(point)
            
        return self.target_reached()


    def solve(self, target_frame, update_model = True) -> bool:
        try:
            self.effector_task.T_world_frame = target_frame
            t1 = time.monotonic()
            self.solver.solve(update_model)
            t2 = time.monotonic()
            # rospy.logdebug(f'Solve iteration time : {t2 - t1}')
            self.robot.update_kinematics()
        except RuntimeError as e:
            rospy.logerr(f'Start transform : {self.robot.get_T_world_frame(self.effector_frame)}')
            rospy.logerr(f'Target transform : {target_frame}')
            self.solver.dump_status()
            self.result.state = self.result.FAILED
            self.kinematics_server.set_aborted(result=self.result)
            return False
        
        return True


    def check_eff_accelerations(self, target_frames: list, dt: float) -> bool:
        if len(target_frames) < 3:
            return False
        
        V = np.diff(np.array(target_frames)[:, :3, 3], axis=0) / dt
        accel = np.diff(V, axis=0) / dt
        if len(accel) == 0:
            return False
        
        accel_norms = abs(np.linalg.norm(accel, axis=1))
        max_accel = np.max(accel_norms)
        
        return max_accel < self.max_eff_acceleration


    def check_dof_accelerations(self, trajectory: JointTrajectory, dt: float) -> bool:
        Q = [point.positions for point in trajectory.points]
        Qd = np.array([[placo.wrap_angle(qd) for qd in q] for q in np.diff(Q, axis=0)])
        V = Qd / dt
        Vd = np.diff(V, axis=0)
        A = Vd / dt
        
        max_accel = np.amax(A)
        rospy.logdebug(f'Max dof accel : {max_accel}')

        return max_accel < self.max_dof_acceleration
    

    def get_robot_q(self, joint_names: Iterable) -> Iterable:
        robot_q = []
        for name in joint_names:
            robot_q.append(self.robot.get_joint(name))
        return robot_q
    
    
    def set_robot_q(self, joint_states: Iterable) -> None:
<<<<<<< HEAD
        for joint_name, joint_position, _, _ in joint_states:
=======
        for joint_name, joint_position in joint_states:
>>>>>>> c0cac8d2
            try:
                self.robot.set_joint(joint_name, joint_position)
            except:
                pass
        self.robot.update_kinematics()
        

    def precompute_trajectory_frames(self, trajectory: Trajectory, dt: float) -> Iterable:
        # print(f'linspace size : {trajectory.duration / dt}')
        ts = np.linspace(0.0, trajectory.duration, round(trajectory.duration / dt))
        target_frames = [trajectory(t) for t in ts]
        return target_frames
    

    def visualization_callback(self, _: rospy.timer.TimerEvent) -> None:
        with self.robot_lock:
            self.viz.display(self.robot.state.q)
            robot_frame_viz(self.robot, self.effector_frame)
        if self.T_world_target is not None:
            frame_viz("target", self.T_world_target)


    def is_state_valid(self):
        return self.joint_state is not None


    def target_reached(self):
        orient_err = self.effector_task.orientation().error_norm()
        pos_err = self.effector_task.position().error_norm()
        rospy.logdebug(f'Orient error : {orient_err}, pos err : {pos_err}')
        # current_pose = self.robot.get_T_world_frame(self.effector_frame)
        # orient_err = np.linalg.norm(self.T_world_target[:, :3] - current_pose[:, :3])
        # pos_err = np.linalg.norm(self.T_world_target[:, 3] - current_pose[:, 3])
        
        return orient_err < 1e-3 and pos_err < 1e-3


    def pose_to_matrix(self, pose: PoseStamped) -> np.ndarray:
        #Transform point into arm base frame
        try:
            rospy.logdebug_once(f'To {self.base_frame}, from {pose.header.frame_id}')
            tf = self.tf2_buffer.lookup_transform(self.base_frame, pose.header.frame_id, pose.header.stamp)
            rospy.logdebug_once(f'Transform {tf}')
        except Exception as e:
            tf = TransformStamped()
            rospy.logerr(f'Failed to transform from frame "{pose.header.frame_id}" to frame "{self.base_frame}" : {e.with_traceback(None)}')

        pose = tf2_geometry_msgs.do_transform_pose(pose, tf)
        
        pos = pose.pose.position
        rot = pose.pose.orientation
        
        T = ptf.translation_matrix([pos.x, pos.y, pos.z])
        R = ptf.quaternion_matrix([rot.w, rot.x, rot.y, rot.z])
        return T @ R


    def handle_preempt(self):
        rospy.logwarn(f'URGoToAction : Preempted, aborting')
        self.result.state = URGoToResult.CANCELLED
        self.result.trajectory = JointTrajectory()
        self.kinematics_server.set_preempted(self.result)
    

    def list_active_joints(self, _) -> ListJointsResponse:
        return ListJointsResponse(self.active_joints)
    
    
    def list_joints(self, _) -> ListJointsResponse:
        return ListJointsResponse(self.robot.joint_names())
    
    
    def set_active_joints(self, request) -> SetActiveJointsResponse:
        for joint in request.joints:
            if joint not in self.robot.joint_names():
                return SetActiveJointsResponse(SetActiveJointsResponse.NOT_FOUND)
            
        self.active_joints.clear()
        with self.robot_lock:
            for joint in self.robot.joint_names():
                if joint in request.joints:
                    self.active_joints.append(joint)
                    
        return SetActiveJointsResponse(SetActiveJointsResponse.SUCCEEDED, self.active_joints)
    
    
    def reconfigure(self, config, _) -> PlacoRosConfig:
        with self.robot_lock:
            self.conservative_duration = config.conservative_max_duration # In seconds
            self.max_search_iter = config.search_iterations # In m.s^-2
            self.max_eff_acceleration = config.max_effector_acceleration # In rad.s^-2
            self.max_dof_acceleration = config.max_dof_acceleration # In iterations
        
        return config
    
    
    def mask_joints(self, request) -> MaskJointsResponse:
        pass
    
    
    def unmask_joints(self, request) -> UnmaskJointsResponse:
        pass
    
    
    def check_collisions(self, req) -> CheckCollisionsResponse:
        response = CheckCollisionsResponse()
        response.isColliding = False
        joints = [(name, q, v, e) for name, q, v, e in zip(req.joints.name, req.joints.position, req.joints.velocity, req.joints.effort)]
<<<<<<< HEAD
=======
        response.isColliding = self._check_collision(joints)
        
        return response
    
    def _check_collision(self, joints: list):
        colliding = False
>>>>>>> c0cac8d2
        if joints:
            q = self.robot.state.q.copy()
            self.set_robot_q(joints)
            
            response.isColliding = len(self.robot.self_collisions(True)) > 0
            
            self.robot.state.q = q
            self.robot.update_kinematics()
        else:
<<<<<<< HEAD
            col = self.robot.self_collisions(False)
            t = list(col)
            print(f'{t}')
            for collision in t:
                
                print(f'Body A : {collision.bodyA}, body B : {collision.bodyB}')
            # print(col.tolist())
            response.isColliding = len(self.robot.self_collisions(True)) > 0
        
        return response
=======
            cols = self.robot.self_collisions(True)
            colliding = len(cols) > 0
        
        return colliding
    
    def check_traj_collision(self, req) -> CheckTrajCollisionResponse:
        response = CheckTrajCollisionResponse()
        res = True
        for point in req.trajectory.points:
            joints = [(name, q) for name, q in zip(req.trajectory.joint_names, point.positions)]
            res &= self._check_collision(joints)
        response.isColliding = res
        return response
        
>>>>>>> c0cac8d2
<|MERGE_RESOLUTION|>--- conflicted
+++ resolved
@@ -240,11 +240,7 @@
 
     def joint_state_callback(self, state: JointState) -> None:
         with self.state_received_cond:
-<<<<<<< HEAD
-            self.joint_state = zip(state.name, state.position, state.velocity, state.effort)
-=======
             self.joint_state = zip(state.name, state.position)
->>>>>>> c0cac8d2
             self.state_received_cond.notify()
 
 
@@ -324,11 +320,7 @@
     
     
     def set_robot_q(self, joint_states: Iterable) -> None:
-<<<<<<< HEAD
-        for joint_name, joint_position, _, _ in joint_states:
-=======
         for joint_name, joint_position in joint_states:
->>>>>>> c0cac8d2
             try:
                 self.robot.set_joint(joint_name, joint_position)
             except:
@@ -437,15 +429,12 @@
         response = CheckCollisionsResponse()
         response.isColliding = False
         joints = [(name, q, v, e) for name, q, v, e in zip(req.joints.name, req.joints.position, req.joints.velocity, req.joints.effort)]
-<<<<<<< HEAD
-=======
         response.isColliding = self._check_collision(joints)
         
         return response
     
     def _check_collision(self, joints: list):
         colliding = False
->>>>>>> c0cac8d2
         if joints:
             q = self.robot.state.q.copy()
             self.set_robot_q(joints)
@@ -455,18 +444,6 @@
             self.robot.state.q = q
             self.robot.update_kinematics()
         else:
-<<<<<<< HEAD
-            col = self.robot.self_collisions(False)
-            t = list(col)
-            print(f'{t}')
-            for collision in t:
-                
-                print(f'Body A : {collision.bodyA}, body B : {collision.bodyB}')
-            # print(col.tolist())
-            response.isColliding = len(self.robot.self_collisions(True)) > 0
-        
-        return response
-=======
             cols = self.robot.self_collisions(True)
             colliding = len(cols) > 0
         
@@ -479,6 +456,4 @@
             joints = [(name, q) for name, q in zip(req.trajectory.joint_names, point.positions)]
             res &= self._check_collision(joints)
         response.isColliding = res
-        return response
-        
->>>>>>> c0cac8d2
+        return response